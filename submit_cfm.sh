--- conflicted
+++ resolved
@@ -1,7 +1,7 @@
 #!/bin/bash
 #SBATCH --job-name=tdflow
-#SBATCH --partition=gpu
-#SBATCH --qos=gpu
+#SBATCH --partition=dcs-gpu
+#SBATCH --account=dcs-res
 #SBATCH --gres=gpu:1
 #SBATCH --mem=16G
 #SBATCH --time=168:00:00
@@ -26,12 +26,8 @@
     --qm9dataset_atom_type_norm 0.25 --loss_class JumpLossFinalDim \
     --jumplossfinaldim_rate_function_name step --jumplossfinaldim_rate_cut_t 0.1 \
     --jumplossfinaldim_mean_or_sum_over_dim mean --jumplossfinaldim_noise_schedule_name cfm_ode \
-<<<<<<< HEAD
     --jumplossfinaldim_vp_sde_beta_min $sigma \
-=======
-    --jumplossfinaldim_vp_sde_beta_min 0.1 \
     --jumplossfinaldim_ot_minibatch True \
->>>>>>> 58e7f587
     --jumplossfinaldim_x0_logit_ce_loss_weight 1.0 --jumplossfinaldim_nearest_atom_pred True \
     --sampler_class JumpSampler --jumpsampler_sample_near_atom True --network_class EGNNMultiHeadJump \
     --egnnmultiheadjump_detach_last_layer True --egnnmultiheadjump_rate_use_x0_pred True \
